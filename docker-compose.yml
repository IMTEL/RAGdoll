#version: '3.8'

services:
  chat-service:
    build: 
      context: .
      dockerfile: Dockerfile
    container_name: chat-service
    ports:
      - "8000:8000"
    volumes:
      - .:/code
      - logvolume01:/var/log
    depends_on:
      - redis
      - mongodb
    environment:
      - PYTHONUNBUFFERED=1
      - ENV = 'prod' # 'prod' or 'dev'
      - OPENAI_API_KEY=${OPENAI_API_KEY}
      - GPT_MODEL = ${GPT_MODEL}
      - GEMINI_API_KEY=${GEMINI_API_KEY}
      - GEMINI_MODEL=${GEMINI_MODEL}
      - MONGODB_URI= ${MONGODB_URI}
      - MONGODB_DATABASE=${MONGODB_DATABASE}
      - MONGODB_COLLECTION=${MONGODB_COLLECTION}
      - RAG_DATABASE_SYSTEM=${RAG_DATABASE_SYSTEM}
      - MOCK_DATABASE_SYSTEM=${MOCK_DATABASE_SYSTEM}
      - MOCK_MONGODB_URI=${MOCK_MONGODB_URI}
      - MOCK_MONGODB_DATABASE=${MOCK_MONGODB_DATABASE}
      - MOCK_MONGODB_COLLECTION=${MOCK_MONGODB_COLLECTION}
      - MOCK_RAG_DATABASE_SYSTEM=${MOCK_RAG_DATABASE_SYSTEM}
<<<<<<< HEAD

=======
>>>>>>> f4a2ae6c

  redis:
    image: redis
    container_name: redis
    restart: always
    ports:
      - "6379:6379"

  mongodb:
    image: mongo:latest
    container_name: mongodb
    ports:
      - "27017:27017"
    volumes:
      - mongo-data:/data/db

volumes:
  logvolume01: {}
  mongo-data:
 <|MERGE_RESOLUTION|>--- conflicted
+++ resolved
@@ -30,10 +30,6 @@
       - MOCK_MONGODB_DATABASE=${MOCK_MONGODB_DATABASE}
       - MOCK_MONGODB_COLLECTION=${MOCK_MONGODB_COLLECTION}
       - MOCK_RAG_DATABASE_SYSTEM=${MOCK_RAG_DATABASE_SYSTEM}
-<<<<<<< HEAD
-
-=======
->>>>>>> f4a2ae6c
 
   redis:
     image: redis
