--- conflicted
+++ resolved
@@ -1,15 +1,4 @@
 
-<<<<<<< HEAD
-# import os
-# import logging
-# import uuid
-# import pytest
-# from src.context_upload import compute_embedding
-# from src.context_upload import process_file_and_store
-
-
-# # UNCOMMENT THE FOLLOWING CODE AND REPLACE THE PLACEHOLDER VALUES WITH YOUR OWN VALUES TO UPLOAD FILE
-=======
 import os
 import logging
 import uuid
@@ -22,46 +11,45 @@
 
 #UNCOMMENT THE FOLLOWING CODE AND REPLACE THE PLACEHOLDER VALUES WITH YOUR OWN VALUES TO UPLOAD FILE
     
-@pytest.mark.integration
-def test_process_file_and_store():
-    current_dir = os.path.dirname(__file__)  # Directory of the current test file.
-    file_path = os.path.join(current_dir, "test_sets", "bee_movie_script.txt")
-    NPC = 100
-    success = process_file_and_store(file_path, NPC)
-    assert success == True
-    assert os.path.exists(file_path) == True
-    assert os.path.isfile(file_path) == True
+# @pytest.mark.integration
+# def test_process_file_and_store():
+#     current_dir = os.path.dirname(__file__)  # Directory of the current test file.
+#     file_path = os.path.join(current_dir, "test_sets", "bee_movie_script.txt")
+#     NPC = 100
+#     success = process_file_and_store(file_path, NPC)
+#     assert success == True
+#     assert os.path.exists(file_path) == True
+#     assert os.path.isfile(file_path) == True
 
-    assert success == True
+#     assert success == True
 
 
-@pytest.fixture
-def mock_embedding():
-    return [0.1, 0.2, 0.3]  # Fake embedding
+# @pytest.fixture
+# def mock_embedding():
+#     return [0.1, 0.2, 0.3]  # Fake embedding
 
-@pytest.fixture
-def mock_post_context():
-    return True  # Simulate successful DB insert
+# @pytest.fixture
+# def mock_post_context():
+#     return True  # Simulate successful DB insert
 
-@patch("src.context_upload.get_database")
-@patch("src.context_upload.compute_embedding", return_value=[0.1, 0.2, 0.3])
-def test_process_file_and_store(mock_embedding, mock_db):
-    mock_db.return_value.post_context.return_value = True  # Mock DB success
+# @patch("src.context_upload.get_database")
+# @patch("src.context_upload.compute_embedding", return_value=[0.1, 0.2, 0.3])
+# def test_process_file_and_store(mock_embedding, mock_db):
+#     mock_db.return_value.post_context.return_value = True  # Mock DB success
 
-    file_path = "tests/test_sets/bee_movie_script.txt"
-    NPC = 100
+#     file_path = "tests/test_sets/bee_movie_script.txt"
+#     NPC = 100
 
-    success = process_file_and_store(file_path, NPC)
+#     success = process_file_and_store(file_path, NPC)
     
-    assert success == True
+#     assert success == True
     
 
-def test_retrieve_uploaded_data():
-    from src.rag_service.dao import get_database
->>>>>>> 1e4f3a2c
+# def test_retrieve_uploaded_data():
+#     from src.rag_service.dao import get_database
     
-    db = get_database()  # Get the mock DB
-    data = db.data  # Access stored data
+#     db = get_database()  # Get the mock DB
+#     data = db.data  # Access stored data
     
-    assert len(data) > 0  # Ensure at least one document was stored
-    assert data[0]["documentName"] == "bee_movie_script.txt"  # Check stored filename+#     assert len(data) > 0  # Ensure at least one document was stored
+#     assert data[0]["documentName"] == "bee_movie_script.txt"  # Check stored filename