import os
from typing import ClassVar

from dotenv import load_dotenv


# Initial load of environment variables from .env file
load_dotenv()


class Config:
    """Configuration class to manage environment variables and model loading."""

    _instances: ClassVar[dict[type, "Config"]] = {}
    _initialized: ClassVar[bool] = False  # Set to True after first initialization

    def __new__(cls):
        if cls not in cls._instances:
            instance = super().__new__(cls)
            cls._instances[cls] = instance
        return cls._instances[cls]

    def __init__(self):
        """Load environment variables and set configuration attributes."""
        if Config._initialized:
            return  # Avoid re-initialization

        Config._initialized = True

        self.ENV = os.getenv("ENV", "dev")

        # Flag to indicate if tests are running.
        # Environment variable is set in pyproject.toml under [tool.pytest_env]
        self.RUNNING_TESTS = os.getenv("RUNNING_TESTS", "false").lower() == "true"

        if self.RUNNING_TESTS:  # Ensure tests always run in 'dev' environment
            self.ENV = "dev"
        self.RAGDOLL_CONFIG_API_URL = os.getenv(
            "RAGDOLL_CONFIG_API_URL", "http://localhost:3000"
        )
        self.RAGDOLL_CHAT_API_URL = os.getenv(
            "RAGDOLL_CHAT_API_URL", "http://localhost:3001"
        )

        self.MODEL = os.getenv("MODEL", "idun")
        self.GPT_MODEL = os.getenv("GPT_MODEL", "gpt-4o-mini")
        self.GEMINI_MODEL = os.getenv("GEMINI_MODEL", "gemini-2.0-flash-lite")
        self.API_KEY = os.getenv("OPENAI_API_KEY", "your_default_api_key")
        self.GEMINI_API_KEY = os.getenv("GEMINI_API_KEY", "your_default_gemini_api_key")
        self.IDUN_API_URL = os.getenv(
            "IDUN_API_URL", "https://idun-llm.hpc.ntnu.no/api/chat/completions"
        )
        self.IDUN_API_KEY = os.getenv("IDUN_API_KEY", "secret_secret")
        self.ACCESS_SERVICE = os.getenv("ACCESS_SERVICE", "service")
        self.IDUN_MODEL = os.getenv("IDUN_MODEL", "openai/gpt-oss-120b")

        self.RAG_DATABASE_SYSTEM = os.getenv(
            self._prod_or_mock_env("RAG_DATABASE_SYSTEM"), "mongodb"
        )

        self.MONGODB_URI = os.getenv(
            self._prod_or_mock_env("MONGODB_URI"), "mongodb://localhost:27017"
        )
        self.MONGODB_DATABASE = os.getenv("MONGODB_DATABASE", "test_database")

        # It is expected now that agents and contexts are in the same database
        # and in separate collections
        self.MONGODB_DOCUMENTS_COLLECTION = os.getenv(
            "MONGODB_DOCUMENTS_COLLECTION", "documents"
        )
        self.MONGODB_CONTEXT_COLLECTION = os.getenv(
            "MONGODB_CONTEXT_COLLECTION", "contexts"
        )
        self.MONGODB_AGENT_COLLECTION = os.getenv("MONGODB_AGENT_COLLECTION", "agents")
        self.MONGODB_USER_COLLECTION = os.getenv("MONGODB_USER_COLLECTION", "users")

<<<<<<< HEAD
        # TODO: Fetch models from IDUN's endpoint
        self.IDUN_MODELS = os.getenv(
            "IDUN_MODELS", "Qwen3-Coder-30B-A3B-Instruct,openai/gpt-oss-120b"
        ).split(",")

        ##Authentication
        self.SESSION_TOKEN_TTL = os.getenv("SESSION_TOKEN_TTL", "15")  # Minutes
        self.REFRESH_TOKEN_TTL = os.getenv("REFRESH_TOKEN_TTL", "14")  # Days
        self.JWT_TOKEN_SECRET = os.getenv(
            "JWT_TOKEN_SECRET",
            "set-your--random-secret-atleast-32-bytes",
        )
        self.AUTH_SERVICE = os.getenv("AUTH_SERVICE", "service")

        self.GOOGLE_CLIENT_ID = os.getenv("GOOGLE_CLIENT_ID", "set your id here")
        self.GOOGLE_CLIENT_SECRET = os.getenv(
            "GOOGLE_CLIENT_SECRET", "set your secret here"
        )

=======
>>>>>>> 7a58ad21
        self.FERNET_KEY = os.getenv("FERNET_KEY", "")

        if not self.FERNET_KEY:
            raise RuntimeError("FERNET_KEY is missing from environment variables")

        self.FERNET_KEY = self.FERNET_KEY.strip()

        self._validate_collection_names()

    def _prod_or_mock_env(self, env_var: str) -> str:
        """Determine whether to use production or mock environment variable.

        Args:
            env_var (str): The environment variable to check.

        Returns:
            str: "MOCK_" + env_var if in dev mode, else env_var.
        """
        if self.ENV == "dev":
            return "MOCK_" + env_var

        return env_var

    def _validate_collection_names(self):
        """Validate that MongoDB collection names are mutually exclusive."""
        names = [
            self.MONGODB_CONTEXT_COLLECTION,
            self.MONGODB_AGENT_COLLECTION,
            # TODO: add document collection
        ]

        total_names = len(names)

        if len(set(names)) != total_names:
            raise ValueError(
                "MongoDB collection names must be mutually exclusive. "
                f"Current names: {names}"
            )

    @staticmethod
    def _delete_instance__():
        """Delete the singleton instance for testing purposes."""
        Config._instances = {}
        Config._initialized = False<|MERGE_RESOLUTION|>--- conflicted
+++ resolved
@@ -74,12 +74,6 @@
         self.MONGODB_AGENT_COLLECTION = os.getenv("MONGODB_AGENT_COLLECTION", "agents")
         self.MONGODB_USER_COLLECTION = os.getenv("MONGODB_USER_COLLECTION", "users")
 
-<<<<<<< HEAD
-        # TODO: Fetch models from IDUN's endpoint
-        self.IDUN_MODELS = os.getenv(
-            "IDUN_MODELS", "Qwen3-Coder-30B-A3B-Instruct,openai/gpt-oss-120b"
-        ).split(",")
-
         ##Authentication
         self.SESSION_TOKEN_TTL = os.getenv("SESSION_TOKEN_TTL", "15")  # Minutes
         self.REFRESH_TOKEN_TTL = os.getenv("REFRESH_TOKEN_TTL", "14")  # Days
@@ -94,8 +88,6 @@
             "GOOGLE_CLIENT_SECRET", "set your secret here"
         )
 
-=======
->>>>>>> 7a58ad21
         self.FERNET_KEY = os.getenv("FERNET_KEY", "")
 
         if not self.FERNET_KEY:
