--- conflicted
+++ resolved
@@ -83,49 +83,9 @@
         logger.error(f"File '{file_path}' does not exist.")
         return False, ""
 
-<<<<<<< HEAD
-    # Verify file extension is supported.
-    _, ext = os.path.splitext(file_path)
-    if ext.lower() not in [".txt", ".md"]:
-        logger.error("Unsupported file type. Only .txt and .md files are supported.")
-        return False, ""
-
-    # Extract the file's text content.
-    # TODO: Handle different encodings more gracefully.
-    try:
-        with open(file_path, encoding="utf-8") as f:
-            text = f.read()
-    except UnicodeDecodeError:
-        try:
-            with open(file_path, encoding="latin-1") as f:
-                text = f.read()
-        except Exception as e:
-            logger.error(f"Error reading file '{file_path}': {e}")
-            return False, ""
-    except Exception as e:
-        logger.error(f"Error reading file '{file_path}': {e}")
-        return False, ""
-
-    # Compute the embedding using the agent's embedding model.
-    # TODO: For chunked documents, compute embeddings per chunk
-    try:
-        embedding = compute_embedding(
-            text, embedding_model, embedding_api_key=embedding_api_key
-        )
-    except (EmbeddingAPIError, EmbeddingError):
-        # Re-raise embedding-specific errors so they can be handled properly
-        raise
-    except ValueError as e:
-        # Invalid embedding model format
-        logger.error(f"Invalid embedding model format for file '{file_path}': {e}")
-        raise EmbeddingError(f"Invalid embedding model configuration: {e!s}", e) from e
-    except Exception as e:
-        logger.error(f"Error computing embedding for file '{file_path}': {e}")
-=======
     # Check if file type is supported by scraper
     if not scraper_service.is_supported_file(file_path):
         logger.error(f"Unsupported file type: {os.path.splitext(file_path)[1]}")
->>>>>>> 5c4300af
         return False, ""
 
     # Use the file's basename as the document name
@@ -193,7 +153,9 @@
             try:
                 # Compute embedding for this chunk using the agent's embedding model
                 try:
-                    embedding = compute_embedding(scraped_doc.content, embedding_model)
+                    embedding = compute_embedding(
+                        scraped_doc.content, embedding_model, embedding_api_key
+                    )
                 except (EmbeddingAPIError, EmbeddingError):
                     # Re-raise embedding-specific errors so they can be handled properly
                     raise
