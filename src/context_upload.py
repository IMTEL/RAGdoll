--- conflicted
+++ resolved
@@ -34,10 +34,7 @@
 def process_file_and_store(
     file_path: str,
     agent_id: str,
-<<<<<<< HEAD
     embedding_model: str,
-=======
->>>>>>> a415df10
     document_id: str | None = None,
     file_size_bytes: int | None = None,
 ) -> tuple[bool, str]:
@@ -67,13 +64,7 @@
     """
     from src.models.rag import Document
 
-<<<<<<< HEAD
-    logger.info(
-        f"Starting file processing for: {file_path} with agent_id: {agent_id}, embedding_model: {embedding_model}"
-    )
-=======
     logger.info(f"Starting file processing for: {file_path} with agent_id: {agent_id}")
->>>>>>> a415df10
 
     # Verify file exists
     if not os.path.exists(file_path):
