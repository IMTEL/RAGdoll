from fastapi import FastAPI
from src.routes import progress, failure, debug
import uvicorn
import sys
import os

sys.path.append(os.path.dirname(os.path.abspath(__file__)) + "/..")


<<<<<<< HEAD
app = FastAPI()
# Progress router
app.include_router(progress.router)
# Failure router
app.include_router(failure.router)
# Debug router
app.include_router(debug.router)
=======


app = FastAPI(
    title="Chat-Service Microservice API",
    description="Generate prompts with context and passing them to LLM.",
    version="1.0.0",
)
>>>>>>> a70de461

@app.get("/")
def hello_world():
    """Hello World

    Returns:
        message: Hello World from FastAPI!
    """
    return {"message": "Hello World!"}


@app.get("/ping")
def ping():
    """Ping

    Returns:
        status: Pong
    """
    return {"status": "PONG!"}

if __name__ == "__main__":  # This should always be last
    uvicorn.run(app, host="0.0.0.0", port=8000)<|MERGE_RESOLUTION|>--- conflicted
+++ resolved
@@ -6,24 +6,18 @@
 
 sys.path.append(os.path.dirname(os.path.abspath(__file__)) + "/..")
 
+app = FastAPI(
+    title="Chat-Service Microservice API",
+    description="Generate prompts with context and passing them to LLM.",
+    version="1.0.0",
 
-<<<<<<< HEAD
-app = FastAPI()
+)
 # Progress router
 app.include_router(progress.router)
 # Failure router
 app.include_router(failure.router)
 # Debug router
 app.include_router(debug.router)
-=======
-
-
-app = FastAPI(
-    title="Chat-Service Microservice API",
-    description="Generate prompts with context and passing them to LLM.",
-    version="1.0.0",
-)
->>>>>>> a70de461
 
 @app.get("/")
 def hello_world():
