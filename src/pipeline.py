--- conflicted
+++ resolved
@@ -119,7 +119,7 @@
     "You're already in the Laboratory. Is there something specific you're looking for here?"
     """
     
-<<<<<<< HEAD
+    
     # Special prompt for idle timeout
     idle_prompt = """
     You are a helpful assistant and guide in the Blue Sector Virtual Reality work training.
@@ -149,9 +149,6 @@
     else:
         base_prompt = base_prompt.format(command=command)
     
-=======
-    base_prompt = base_prompt.format(command=command)
->>>>>>> 831da329
     prompt: str = ""
     if context is None or len(context) == 0:
         prompt += str(base_prompt) + "context: NO CONTEXT AVAILABLE " + "question: " +  str(command.chatLog[-1])
@@ -206,13 +203,8 @@
         "system_fingerprint": "v1-system",  # placeholder
         "context_used": context if context else [],
         "metadata": {
-<<<<<<< HEAD
             "response_length": len(response),
             "is_idle_timeout": is_idle_timeout
-=======
-            "response_length": len(parsed_response),
-            # "confidence_score": 0.95
->>>>>>> 831da329
         },
         "response": parsed_response,
         "function_call": function_call
