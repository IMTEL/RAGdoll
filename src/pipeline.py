import re
import time
import uuid

from src.llm import create_llm
from src.models import Agent
from src.models.chat.command import Command
from src.rag_service.dao import get_context_dao
from src.rag_service.embeddings import (
    GoogleEmbedding,
    OpenAIEmbedding,
)


CONTEXT_TRUNCATE_LENGTH = 500  # Limit context text length to avoid overly long prompts


def generate_retrieval_query(
    command: Command, agent: Agent, role_prompt: str = ""
) -> str:
    """Generate a standalone query for RAG retrieval from conversation context.

    This function uses an LLM to synthesize the latest user message along with
    recent conversation context into a single, focused query that can be used
    for semantic search.

    Args:
        command: Command object containing chat history and context
        agent: Agent object containing LLM provider configuration
        role_prompt: Optional role description for context

    Returns:
        A standalone query string optimized for RAG retrieval
    """
    if not command.chat_log:
        return ""
    last_message = command.chat_log[-1].content if command.chat_log else ""
    recent_context = chat_history_prompt_section(
        command, limit=6, include_header=False, include_latest=True
    )

    if not recent_context:
        recent_context = "No prior context"

    summary_prompt = (
        f"Rewrite this user's latest message as a standalone message that captures all necessary context. This will be used to retrieve relevant information from a knowledge base."
        'Replace any pronouns ("you", "your", "it", "that", etc.) with what the message is referencing from the context.'
        'Do not reference the context, do not use pronouns ("you", "your", "it", "that", etc.), do not reference the role prompt or character prompt, ALWAYS include the information directly in the rewritten message.'
        f"User message to rewrite: {last_message}\n\n"
        "CONTEXT:\n"
        f"Prompt given to the character the user is talking to: {agent.prompt}\n"
        f"Their role: {role_prompt if role_prompt else 'unspecified'}\n"
        f"Recent conversation context:\n{recent_context}\n\n"
        f"Standalone message:"
    )

    try:
<<<<<<< HEAD
        query_llm = create_llm(agent.llm_provider, agent.llm_model, agent.llm_api_key)
        standalone_query = query_llm.generate(summary_prompt)
=======
        query_llm = create_llm(agent.llm_provider, agent.llm_model)
        standalone_query = query_llm.generate(
            summary_prompt, agent.llm_max_tokens, agent.llm_temperature
        )
>>>>>>> 5c4300af
        print(f"Generated retrieval query: {standalone_query}")
        return standalone_query.strip()
    except Exception as e:
        print(f"Error generating retrieval query: {e}")
        return last_message


def assemble_prompt_with_agent(command: Command, agent: Agent) -> dict:
    """Assemble a prompt using agent configuration and role-based RAG.

    This function:
    1. Uses the agent's system prompt as the base
    2. Retrieves context from the corpus accessible by the active roles
    3. Generates a response using the agent's configured LLM

    Args:
        command: The user command with conversation history and context
        agent: The agent configuration to use

    Returns:
        Dictionary with response, function calls, and metadata
    """
    # Use agent's prompt as base, with variable substitution
    full_chat_history = chat_history_prompt_section(command, include_latest=True)
    full_chat_history = chat_history_prompt_section(command)

    # Assemble final prompt
    role_prompt = (
        agent.get_role_by_name(command.active_role_id).description
        if command.active_role_id
        else None
    )
    last_user_response = command.chat_log[-1].content if command.chat_log else ""

    # Generate a standalone query for RAG retrieval using LLM
    retrieval_query = generate_retrieval_query(
        command=command, agent=agent, role_prompt=role_prompt if role_prompt else ""
    )

    # Get accessible categories based on active roles
    accessible_documents = (
        agent.get_role_by_name(command.active_role_id).document_access
        if command.active_role_id
        else []
    )

    # Perform RAG retrieval from accessible documents
    retrieved_contexts = []
    db = get_context_dao()

    # Use agent's configured embedding model
    embedding_model_config = agent.embedding_model
    print("Using embedding model:", embedding_model_config)

    # Parse provider:model format (e.g., "openai:text-embedding-3-small" or "gemini:text-embedding-004")
    if ":" in embedding_model_config:
        provider, model_name = embedding_model_config.split(":", 1)
    else:
        # Fallback: if no colon use default model
        provider = "gemini"
        model_name = "text-embedding-004"

    # Create the appropriate embedding model based on provider
    embedding_api_key = getattr(agent, "embedding_api_key", None)
    if provider.lower() == "openai":
        embedding_model = OpenAIEmbedding(
            model_name=model_name, embedding_api_key=embedding_api_key
        )
    elif provider.lower() in ["google", "gemini"]:
        embedding_model = GoogleEmbedding(
            model_name=model_name, embedding_api_key=embedding_api_key
        )
    else:
        # Fallback to Gemini if provider not recognized
        embedding_model = GoogleEmbedding(
            model_name="text-embedding-004", embedding_api_key=embedding_api_key
        )

    try:
        # Generate embedding for the standalone retrieval query
        embeddings: list[float] = embedding_model.get_embedding(retrieval_query)

        # Retrieve relevant contexts for the agent with optional category filtering
        # Use the standalone query for both semantic and keyword search
        retrieved_contexts = db.get_context_for_agent(
            agent_id=agent.id
            if agent.id
            else "",  # TODO: Raise error if agent.id is None
            query_embedding=embeddings,
            query_text=retrieval_query,  # Standalone query for semantic search
            keyword_query_text=retrieval_query,  # Standalone query for BM25
            documents=accessible_documents,
            top_k=agent.top_k,  # Use agent's configured top_k
            similarity_threshold=agent.similarity_threshold,  # Use agent's configured threshold
            hybrid_search_alpha=agent.hybrid_search_alpha,  # Use agent's configured alpha
        )
    except Exception as e:
        print(f"Error retrieving context: {e}")
        retrieved_contexts = []

    print(f"Retrieved {len(retrieved_contexts)} contexts for agent {agent.name}")

    prompt = ""
    if last_user_response:
        prompt += "\nRESPOND TO THIS NEW USER MESSAGE: " + last_user_response + "\n"
    prompt += (
        "You are playing a character, and should respond as that character. This is your prompt: "
        + agent.prompt
        + "\n"
    )
    prompt += ("Your role: " + role_prompt + "\n") if role_prompt else ""
    # Add retrieved context to prompt
    if retrieved_contexts:
        prompt += "\n\nRelevant Information (IMPORTANT: this information is 100% true for your role in your world, prioritise it over all other sources):\n"
        # for idx, ctx in enumerate(retrieved_contexts, 1):
        #     prompt += f"\n[Context {idx} from {ctx.document_name}]:\n{ctx.text}\n"
        for ctx in retrieved_contexts:
            prompt += f"\n-{ctx.text}\n"

    prompt = full_chat_history + "\n" + prompt

    print(f"Prompt sent to LLM:\n{prompt}")

    # Use agent's configured LLM with specific model
    language_model = create_llm(
        llm_provider=agent.llm_provider,
        model=agent.llm_model,
        api_key=agent.llm_api_key,
    )
    response = language_model.generate(prompt)

    # Parse function calls from response
    function_call = None
    parsed_response = response

    function_match = re.search(
        r"\[FUNCTION\](.*?)\|(.*?)\[\/FUNCTION\](.*)", response, re.DOTALL
    )
    if function_match:
        function_name = function_match.group(1).strip()
        function_param = function_match.group(2).strip()
        function_tag_text = function_match.group(0)
        parsed_response = response.replace(function_tag_text, "").strip()

        function_call = {
            "function_name": function_name,
            "function_parameters": [function_param],
        }

    return {
        "id": str(uuid.uuid4()),
        "created": int(time.time()),
        "model": agent.llm_model,
        "agent_id": command.agent_id,
        "active_role": command.active_role_id,
        "accessible_documents": accessible_documents,
        "context_used": [
            {
                "document_name": ctx.document_name,
                "chunk_index": ctx.chunk_index,
                "content": ctx.text[:CONTEXT_TRUNCATE_LENGTH],
            }
            for ctx in retrieved_contexts
        ],
        "metadata": {
            "response_length": len(parsed_response),
            "agent_name": agent.name,
            "num_context_retrieved": len(retrieved_contexts),
        },
        "function_call": function_call,
        "response": parsed_response,
    }


def chat_history_prompt_section(
    command, limit: int = 100, include_header: bool = True, include_latest: bool = False
) -> str:
    chat_history = ""
    if len(command.chat_log) > 1:
        if include_header:
            chat_history += "This is the previous conversation:\n"
        limit_start = max(0, len(command.chat_log) - limit - 1)
        for msg in command.chat_log[
            limit_start : (-1 if not include_latest else None)
        ]:  # Exclude latest user message
            chat_history += f"{msg.role.upper()}: {msg.content}\n"
    return chat_history<|MERGE_RESOLUTION|>--- conflicted
+++ resolved
@@ -55,15 +55,10 @@
     )
 
     try:
-<<<<<<< HEAD
         query_llm = create_llm(agent.llm_provider, agent.llm_model, agent.llm_api_key)
-        standalone_query = query_llm.generate(summary_prompt)
-=======
-        query_llm = create_llm(agent.llm_provider, agent.llm_model)
         standalone_query = query_llm.generate(
             summary_prompt, agent.llm_max_tokens, agent.llm_temperature
         )
->>>>>>> 5c4300af
         print(f"Generated retrieval query: {standalone_query}")
         return standalone_query.strip()
     except Exception as e:
