import re
import time
import uuid

from src.config import Config
from src.llm import create_llm
from src.models import Agent
from src.models.chat.command import Command
from src.rag_service.dao import get_context_dao
from src.rag_service.embeddings import (
    GoogleEmbedding,
    OpenAIEmbedding,
    create_embeddings_model,
)


CONTEXT_TRUNCATE_LENGTH = 500  # Limit context text length to avoid overly long prompts


def generate_retrieval_query(
    command: Command, agent: Agent, role_prompt: str = ""
) -> str:
    """Generate a standalone query for RAG retrieval from conversation context.

    This function uses an LLM to synthesize the latest user message along with
    recent conversation context into a single, focused query that can be used
    for semantic search.

    Args:
        command: Command object containing chat history and context
        agent: Agent object containing LLM provider configuration
        role_prompt: Optional role description for context

    Returns:
        A standalone query string optimized for RAG retrieval
    """
    if not command.chat_log:
        return ""
    last_message = command.chat_log[-1].content if command.chat_log else ""
    recent_context = chat_history_prompt_section(
        command, limit=6, include_header=False, include_latest=True
    )

    if not recent_context:
        recent_context = "No prior context"

    summary_prompt = (
        f"Rewrite this user's latest message as a standalone message that captures all necessary context. This will be used to retrieve relevant information from a knowledge base."
        'Replace any pronouns ("you", "your", "it", "that", etc.) with what the message is referencing from the context.'
        'Do not reference the context, do not use pronouns ("you", "your", "it", "that", etc.), do not reference the role prompt or character prompt, ALWAYS include the information directly in the rewritten message.'
        f"User message to rewrite: {last_message}\n\n"
        "CONTEXT:\n"
        f"Prompt given to the character the user is talking to: {agent.prompt}\n"
        f"Their role: {role_prompt if role_prompt else 'unspecified'}\n"
        f"Recent conversation context:\n{recent_context}\n\n"
        f"Standalone message:"
    )

    try:
        query_llm = create_llm(agent.llm_provider, agent.llm_model)
        standalone_query = query_llm.generate(summary_prompt)
        print(f"Generated retrieval query: {standalone_query}")
        return standalone_query.strip()
    except Exception as e:
        print(f"Error generating retrieval query: {e}")
        return last_message


def assemble_prompt_with_agent(command: Command, agent: Agent) -> dict:
    """Assemble a prompt using agent configuration and role-based RAG.

    This function:
    1. Uses the agent's system prompt as the base
    2. Retrieves context from the corpus accessible by the active roles
    3. Generates a response using the agent's configured LLM

    Args:
        command: The user command with conversation history and context
        agent: The agent configuration to use

    Returns:
        Dictionary with response, function calls, and metadata
    """
    # Use agent's prompt as base, with variable substitution
    full_chat_history = chat_history_prompt_section(command, include_latest=True)
    full_chat_history = chat_history_prompt_section(command)

    # Assemble final prompt
    role_prompt = (
        agent.get_role_by_name(command.active_role_id).description
        if command.active_role_id
        else None
    )
    last_user_response = command.chat_log[-1].content if command.chat_log else ""

    # Generate a standalone query for RAG retrieval using LLM
    retrieval_query = generate_retrieval_query(
        command=command, agent=agent, role_prompt=role_prompt if role_prompt else ""
    )

    # Get accessible categories based on active roles
    accessible_documents = (
        agent.get_role_by_name(command.active_role_id).document_access
        if command.active_role_id
        else []
    )

    # Perform RAG retrieval from accessible documents
    retrieved_contexts = []
    db = get_context_dao()

    # Use agent's configured embedding model
    embedding_model_config = agent.embedding_model
    print("Using embedding model:", embedding_model_config)

    # Parse provider:model format (e.g., "openai:text-embedding-3-small" or "gemini:text-embedding-004")
    if ":" in embedding_model_config:
        provider, model_name = embedding_model_config.split(":", 1)
    else:
        # Fallback: if no colon use default model
        provider = "gemini"
        model_name = "text-embedding-004"

    # Create the appropriate embedding model based on provider
    if provider.lower() == "openai":
        embedding_model = OpenAIEmbedding(model_name=model_name)
    elif provider.lower() in ["google", "gemini"]:
        embedding_model = GoogleEmbedding(model_name=model_name)
    else:
        # Fallback to Gemini if provider not recognized
        embedding_model = GoogleEmbedding(model_name="text-embedding-004")

    try:
        # Generate embedding for the standalone retrieval query
        embeddings: list[float] = embedding_model.get_embedding(retrieval_query)

        # Retrieve relevant contexts for the agent with optional category filtering
        # Use the standalone query for both semantic and keyword search
        retrieved_contexts = db.get_context_for_agent(
            agent_id=agent.id
            if agent.id
            else "",  # TODO: Raise error if agent.id is None
            query_embedding=embeddings,
            query_text=retrieval_query,  # Standalone query for semantic search
            keyword_query_text=retrieval_query,  # Standalone query for BM25
            documents=accessible_documents,
            top_k=agent.top_k,  # Use agent's configured top_k
            similarity_threshold=agent.similarity_threshold,  # Use agent's configured threshold
            hybrid_search_alpha=agent.hybrid_search_alpha,  # Use agent's configured alpha
        )
    except Exception as e:
        print(f"Error retrieving context: {e}")
        retrieved_contexts = []

    print(f"Retrieved {len(retrieved_contexts)} contexts for agent {agent.name}")

    prompt = ""
    if last_user_response:
        prompt += "\nRESPOND TO THIS NEW USER MESSAGE: " + last_user_response + "\n"
    prompt += (
        "You are playing a character, and should respond as that character. This is your prompt: "
        + agent.prompt
        + "\n"
    )
    prompt += ("Your role: " + role_prompt + "\n") if role_prompt else ""
    # Add retrieved context to prompt
    if retrieved_contexts:
        prompt += "\n\nRelevant Information (IMPORTANT: this information is 100% true for your role in your world, prioritise it over all other sources):\n"
        # for idx, ctx in enumerate(retrieved_contexts, 1):
        #     prompt += f"\n[Context {idx} from {ctx.document_name}]:\n{ctx.text}\n"
        for ctx in retrieved_contexts:
            prompt += f"\n-{ctx.text}\n"

    prompt = full_chat_history + "\n" + prompt

    print(f"Prompt sent to LLM:\n{prompt}")

<<<<<<< HEAD
    # Define llm_provider from agent's configuration
    llm_provider = agent.llm_provider
    print(agent)
    # Use agent's configured LLM
    language_model = create_llm(llm_provider, agent.llm_model)
=======
    # Use agent's configured LLM with specific model
    language_model = create_llm(llm_provider=agent.llm_provider, model=agent.llm_model)
>>>>>>> 7a58ad21
    response = language_model.generate(prompt)

    # Parse function calls from response
    function_call = None
    parsed_response = response

    function_match = re.search(
        r"\[FUNCTION\](.*?)\|(.*?)\[\/FUNCTION\](.*)", response, re.DOTALL
    )
    if function_match:
        function_name = function_match.group(1).strip()
        function_param = function_match.group(2).strip()
        function_tag_text = function_match.group(0)
        parsed_response = response.replace(function_tag_text, "").strip()

        function_call = {
            "function_name": function_name,
            "function_parameters": [function_param],
        }

    return {
        "id": str(uuid.uuid4()),
        "created": int(time.time()),
        "model": agent.llm_model,
        "agent_id": command.agent_id,
        "active_role": command.active_role_id,
        "accessible_documents": accessible_documents,
        "context_used": [
            {
                "document_name": ctx.document_name,
                "chunk_index": ctx.chunk_index,
                "content": ctx.text[:CONTEXT_TRUNCATE_LENGTH],
            }
            for ctx in retrieved_contexts
        ],
        "metadata": {
            "response_length": len(parsed_response),
            "agent_name": agent.name,
            "num_context_retrieved": len(retrieved_contexts),
        },
        "function_call": function_call,
        "response": parsed_response,
    }


def chat_history_prompt_section(
    command, limit: int = 100, include_header: bool = True, include_latest: bool = False
) -> str:
    chat_history = ""
    if len(command.chat_log) > 1:
        if include_header:
            chat_history += "This is the previous conversation:\n"
        limit_start = max(0, len(command.chat_log) - limit - 1)
        for msg in command.chat_log[
            limit_start : (-1 if not include_latest else None)
        ]:  # Exclude latest user message
            chat_history += f"{msg.role.upper()}: {msg.content}\n"
    return chat_history<|MERGE_RESOLUTION|>--- conflicted
+++ resolved
@@ -175,16 +175,8 @@
 
     print(f"Prompt sent to LLM:\n{prompt}")
 
-<<<<<<< HEAD
-    # Define llm_provider from agent's configuration
-    llm_provider = agent.llm_provider
-    print(agent)
-    # Use agent's configured LLM
-    language_model = create_llm(llm_provider, agent.llm_model)
-=======
     # Use agent's configured LLM with specific model
     language_model = create_llm(llm_provider=agent.llm_provider, model=agent.llm_model)
->>>>>>> 7a58ad21
     response = language_model.generate(prompt)
 
     # Parse function calls from response
