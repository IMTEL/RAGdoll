--- conflicted
+++ resolved
@@ -97,7 +97,6 @@
         return f"Mocked response for prompt: {prompt}"
 
 
-<<<<<<< HEAD
 def get_models():
     all_models = OpenAILLM.get_models() + GeminiLLM.get_models()
 
@@ -112,11 +111,8 @@
 
     return language_models + IdunLLM.get_models()
 
-
-def create_llm(llm: str = "idun") -> LLM:
-=======
+  
 def create_llm(llm_provider: str = "idun") -> LLM:
->>>>>>> 84f14dab
     """Factory for creating LLM instances.
 
     Args:
