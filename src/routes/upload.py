--- conflicted
+++ resolved
@@ -74,13 +74,7 @@
         # Delete temporary file
         file_location.unlink()
 
-<<<<<<< HEAD
-        logger.info(
-            f"Uploaded file: {file.filename} for agent: {agent_id} using embedding model: {agent.embedding_model}"
-        )
-=======
         logger.info(f"Uploaded file: {file.filename} for agent: {agent_id}")
->>>>>>> a415df10
 
         if success:
             return {
@@ -174,6 +168,21 @@
                         else None,
                     }
                 )
+
+                document_list.append(
+                    {
+                        "id": doc.id,
+                        "name": doc.name,
+                        "size": size_str,
+                        "size_bytes": size_bytes,
+                        "created_at": doc.created_at.isoformat()
+                        if doc.created_at
+                        else None,
+                        "updated_at": doc.updated_at.isoformat()
+                        if doc.updated_at
+                        else None,
+                    }
+                )
             except AttributeError as attr_err:
                 logger.error(f"Document missing required field: {attr_err}, doc: {doc}")
                 # Skip this document and continue with others
