--- conflicted
+++ resolved
@@ -151,19 +151,8 @@
     file_location = temp_files_dir / Path(file.filename).name
 
     try:
-<<<<<<< HEAD
-        # Process and store/update document with file size using agent's embedding model and embedding_api_key
-        success, document_id = process_file_and_store(
-            str(file_location),
-            agent_id,
-            agent.embedding_model,
-            file_size_bytes=file_size_bytes,
-            embedding_api_key=getattr(agent, "embedding_api_key", None),
-        )
-=======
         import uuid
         from datetime import UTC, datetime
->>>>>>> 5c4300af
 
         file_content = file.file.read()
         file_size_bytes = len(file_content)
