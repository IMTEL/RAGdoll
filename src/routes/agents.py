from datetime import datetime

from fastapi import APIRouter, HTTPException

from src.auth_service.access_service import AccessServiceConfig, access_service_factory
from src.config import Config
from src.models.accesskey import AccessKey
from src.models.agent import Agent
from src.rag_service.dao import get_agent_dao


config = Config()
router = APIRouter()
<<<<<<< HEAD
agent_db = get_agent_repository()  # Repository for agent storage
access_service = access_service_factory(
    AccessServiceConfig(config.ACCESS_SERVICE, agent_db)
)
=======
>>>>>>> 84f14dab


# Create a new agent
@router.post("/agents/", response_model=Agent)
def create_agent(agent: Agent):
    """Create a new agent configuration.

    Args:
        agent (Agent): The agent configuration to create

    Returns:
        Agent: The created agent
    """
    return get_agent_dao().add_agent(agent)


# Get all agents
@router.get("/agents/", response_model=list[Agent])
def get_agents():
    """Retrieve all agent configurations.

    Returns:
        list[Agent]: All stored agents
    """
    return get_agent_dao().get_agents()


# Get a specific agent by ID
@router.get("/agents/{agent_id}", response_model=Agent)
def get_agent(agent_id: str):
    """Retrieve a specific agent by ID.

    Args:
        agent_id (str): The unique identifier of the agent

    Returns:
        Agent: The requested agent

    Raises:
        HTTPException: If agent not found
    """
    agent = get_agent_dao().get_agent_by_id(agent_id)
    if agent is None:
        raise HTTPException(
            status_code=404, detail=f"Agent with id {agent_id} not found"
        )
    return agent


# TODO : implement a better system of returning status codes on exceptions


@router.get("/new-accesskey", response_model=AccessKey)
def new_access_key(name: str, expiery_date: datetime, agent_id: str):
    try:
        return access_service.generate_accesskey(name, expiery_date, agent_id)
    except Exception as e:
        raise HTTPException(status_code=500, detail=f"{e}") from e


@router.get("/revoke-accesskey")
def revoke_access_key(access_key_id: str, agent_id: str):
    try:
        return access_service.revoke_key(access_key_id, agent_id)
    except Exception as e:
        raise HTTPException(status_code=500, detail=f"{e}") from e


@router.get("/get-accesskeys", response_model=list[AccessKey])
def get_access_keys(agent_id: str):
    agent = agent_db.get_agent_by_id(agent_id)
    if agent is None:
        HTTPException(status_code=404, detail=f" agent of id not found {agent_id}")
    return agent.access_key<|MERGE_RESOLUTION|>--- conflicted
+++ resolved
@@ -11,13 +11,10 @@
 
 config = Config()
 router = APIRouter()
-<<<<<<< HEAD
-agent_db = get_agent_repository()  # Repository for agent storage
+ # Repository for agent storage
 access_service = access_service_factory(
-    AccessServiceConfig(config.ACCESS_SERVICE, agent_db)
+    AccessServiceConfig(config.ACCESS_SERVICE, get_agent_dao())
 )
-=======
->>>>>>> 84f14dab
 
 
 # Create a new agent
@@ -88,7 +85,7 @@
 
 @router.get("/get-accesskeys", response_model=list[AccessKey])
 def get_access_keys(agent_id: str):
-    agent = agent_db.get_agent_by_id(agent_id)
+    agent = get_agent_dao().get_agent_by_id(agent_id)
     if agent is None:
         HTTPException(status_code=404, detail=f" agent of id not found {agent_id}")
     return agent.access_key