from fastapi import APIRouter, HTTPException

<<<<<<< HEAD
from src.domain.agents import Agent
from src.rag_service.repositories import get_agent_repository
=======
from src.models.agent import Agent
from src.rag_service.dao import get_agent_dao
>>>>>>> 15414650


router = APIRouter()
agent_db = get_agent_dao()  # DAO for agent storage


# Create a new agent
@router.post("/agents/", response_model=Agent)
def create_agent(agent: Agent):
    """Create a new agent configuration.

    Args:
        agent (Agent): The agent configuration to create

    Returns:
        Agent: The created agent
    """
    return agent_db.add_agent(agent)


# Get all agents
@router.get("/agents/", response_model=list[Agent])
def get_agents():
    """Retrieve all agent configurations.

    Returns:
        list[Agent]: All stored agents
    """
    return agent_db.get_agents()


# Get a specific agent by ID
@router.get("/agents/{agent_id}", response_model=Agent)
def get_agent(agent_id: str):
    """Retrieve a specific agent by ID.

    Args:
        agent_id (str): The unique identifier of the agent

    Returns:
        Agent: The requested agent

    Raises:
        HTTPException: If agent not found
    """
    agent = agent_db.get_agent_by_id(agent_id)
    if agent is None:
        raise HTTPException(
            status_code=404, detail=f"Agent with id {agent_id} not found"
        )
    return agent<|MERGE_RESOLUTION|>--- conflicted
+++ resolved
@@ -1,12 +1,7 @@
 from fastapi import APIRouter, HTTPException
 
-<<<<<<< HEAD
-from src.domain.agents import Agent
-from src.rag_service.repositories import get_agent_repository
-=======
 from src.models.agent import Agent
 from src.rag_service.dao import get_agent_dao
->>>>>>> 15414650
 
 
 router = APIRouter()
