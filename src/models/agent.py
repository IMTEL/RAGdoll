--- conflicted
+++ resolved
@@ -1,9 +1,5 @@
 """Agent domain models for AI agent configurations."""
 
-<<<<<<< HEAD
-from src.models.accesskey import AccessKey
-from src.models.role import Role
-=======
 from pydantic import BaseModel, Field
 
 
@@ -27,7 +23,6 @@
         default_factory=list,
         description="Indices of corpus documents accessible to this role",
     )
->>>>>>> 84f14dab
 
 
 class Agent(BaseModel):
@@ -65,17 +60,6 @@
     roles: list[Role] = Field(default_factory=list)
     llm_provider: str = Field(default="idun")
     llm_model: str
-<<<<<<< HEAD
-    llm_temperature: float
-    llm_max_tokens: int
-    llm_api_key: str
-    access_key: list[AccessKey]  # str for now, but may need to change later
-    retrieval_method: str
-    embedding_model: str  # TODO: will this be in agent?
-    status: str
-    response_format: str
-    last_updated: str
-=======
     llm_temperature: float = Field(default=0.7, ge=0.0, le=2.0)
     llm_max_tokens: int = Field(default=1000, gt=0)
     llm_api_key: str = Field(..., description="LLM service API key")
@@ -130,5 +114,4 @@
         Returns:
             True if the key is authorized, False otherwise
         """
-        return key in self.access_key
->>>>>>> 84f14dab
+        return key in self.access_key